openapi: 3.1.0
info:
  title: Livepeer AI Runner
  description: An application to run AI pipelines
  version: ''
servers:
- url: https://dream-gateway.livepeer.cloud
  description: Livepeer Cloud Community Gateway
- url: https://livepeer.studio/api/beta/generate
  description: Livepeer Studio Gateway
paths:
  /health:
    get:
      summary: Health
      operationId: health
      responses:
        '200':
          description: Successful Response
          content:
            application/json:
              schema:
                $ref: '#/components/schemas/HealthCheck'
  /text-to-image:
    post:
      tags:
      - generate
      summary: Text To Image
      description: Generate images from text prompts.
      operationId: genTextToImage
      requestBody:
        content:
          application/json:
            schema:
              $ref: '#/components/schemas/TextToImageParams'
        required: true
      responses:
        '200':
          description: Successful Response
          content:
            application/json:
              schema:
                $ref: '#/components/schemas/ImageResponse'
                x-speakeasy-name-override: data
        '400':
          description: Bad Request
          content:
            application/json:
              schema:
                $ref: '#/components/schemas/HTTPError'
        '401':
          description: Unauthorized
          content:
            application/json:
              schema:
                $ref: '#/components/schemas/HTTPError'
        '500':
          description: Internal Server Error
          content:
            application/json:
              schema:
                $ref: '#/components/schemas/HTTPError'
        '422':
          description: Validation Error
          content:
            application/json:
              schema:
                $ref: '#/components/schemas/HTTPValidationError'
      security:
      - HTTPBearer: []
      x-speakeasy-name-override: textToImage
  /image-to-image:
    post:
      tags:
      - generate
      summary: Image To Image
      description: Apply image transformations to a provided image.
      operationId: genImageToImage
      requestBody:
        content:
          multipart/form-data:
            schema:
              $ref: '#/components/schemas/Body_genImageToImage'
        required: true
      responses:
        '200':
          description: Successful Response
          content:
            application/json:
              schema:
                $ref: '#/components/schemas/ImageResponse'
                x-speakeasy-name-override: data
        '400':
          description: Bad Request
          content:
            application/json:
              schema:
                $ref: '#/components/schemas/HTTPError'
        '401':
          description: Unauthorized
          content:
            application/json:
              schema:
                $ref: '#/components/schemas/HTTPError'
        '500':
          description: Internal Server Error
          content:
            application/json:
              schema:
                $ref: '#/components/schemas/HTTPError'
        '422':
          description: Validation Error
          content:
            application/json:
              schema:
                $ref: '#/components/schemas/HTTPValidationError'
      security:
      - HTTPBearer: []
      x-speakeasy-name-override: imageToImage
  /image-to-video:
    post:
      tags:
      - generate
      summary: Image To Video
      description: Generate a video from a provided image.
      operationId: genImageToVideo
      requestBody:
        content:
          multipart/form-data:
            schema:
              $ref: '#/components/schemas/Body_genImageToVideo'
        required: true
      responses:
        '200':
          description: Successful Response
          content:
            application/json:
              schema:
                $ref: '#/components/schemas/VideoResponse'
                x-speakeasy-name-override: data
        '400':
          description: Bad Request
          content:
            application/json:
              schema:
                $ref: '#/components/schemas/HTTPError'
        '401':
          description: Unauthorized
          content:
            application/json:
              schema:
                $ref: '#/components/schemas/HTTPError'
        '500':
          description: Internal Server Error
          content:
            application/json:
              schema:
                $ref: '#/components/schemas/HTTPError'
        '422':
          description: Validation Error
          content:
            application/json:
              schema:
                $ref: '#/components/schemas/HTTPValidationError'
      security:
      - HTTPBearer: []
      x-speakeasy-name-override: imageToVideo
  /upscale:
    post:
      tags:
      - generate
      summary: Upscale
      description: Upscale an image by increasing its resolution.
      operationId: genUpscale
      requestBody:
        content:
          multipart/form-data:
            schema:
              $ref: '#/components/schemas/Body_genUpscale'
        required: true
      responses:
        '200':
          description: Successful Response
          content:
            application/json:
              schema:
                $ref: '#/components/schemas/ImageResponse'
                x-speakeasy-name-override: data
        '400':
          description: Bad Request
          content:
            application/json:
              schema:
                $ref: '#/components/schemas/HTTPError'
        '401':
          description: Unauthorized
          content:
            application/json:
              schema:
                $ref: '#/components/schemas/HTTPError'
        '500':
          description: Internal Server Error
          content:
            application/json:
              schema:
                $ref: '#/components/schemas/HTTPError'
        '422':
          description: Validation Error
          content:
            application/json:
              schema:
                $ref: '#/components/schemas/HTTPValidationError'
      security:
      - HTTPBearer: []
      x-speakeasy-name-override: upscale
  /audio-to-text:
    post:
      tags:
      - generate
      summary: Audio To Text
      description: Transcribe audio files to text.
      operationId: genAudioToText
      requestBody:
        content:
          multipart/form-data:
            schema:
              $ref: '#/components/schemas/Body_genAudioToText'
        required: true
      responses:
        '200':
          description: Successful Response
          content:
            application/json:
              schema:
                $ref: '#/components/schemas/TextResponse'
                x-speakeasy-name-override: data
        '400':
          description: Bad Request
          content:
            application/json:
              schema:
                $ref: '#/components/schemas/HTTPError'
        '401':
          description: Unauthorized
          content:
            application/json:
              schema:
                $ref: '#/components/schemas/HTTPError'
        '413':
          description: Request Entity Too Large
          content:
            application/json:
              schema:
                $ref: '#/components/schemas/HTTPError'
        '500':
          description: Internal Server Error
          content:
            application/json:
              schema:
                $ref: '#/components/schemas/HTTPError'
        '422':
          description: Validation Error
          content:
            application/json:
              schema:
                $ref: '#/components/schemas/HTTPValidationError'
      security:
      - HTTPBearer: []
      x-speakeasy-name-override: audioToText
  /segment-anything-2:
    post:
      tags:
      - generate
      summary: Segment Anything 2
      description: Segment objects in an image.
      operationId: genSegmentAnything2
      requestBody:
        content:
          multipart/form-data:
            schema:
              $ref: '#/components/schemas/Body_genSegmentAnything2'
        required: true
      responses:
        '200':
          description: Successful Response
          content:
            application/json:
              schema:
                $ref: '#/components/schemas/MasksResponse'
                x-speakeasy-name-override: data
        '400':
          description: Bad Request
          content:
            application/json:
              schema:
                $ref: '#/components/schemas/HTTPError'
        '401':
          description: Unauthorized
          content:
            application/json:
              schema:
                $ref: '#/components/schemas/HTTPError'
        '500':
          description: Internal Server Error
          content:
            application/json:
              schema:
                $ref: '#/components/schemas/HTTPError'
        '422':
          description: Validation Error
          content:
            application/json:
              schema:
                $ref: '#/components/schemas/HTTPValidationError'
      security:
      - HTTPBearer: []
      x-speakeasy-name-override: segmentAnything2
  /llm:
    post:
      tags:
      - generate
      summary: LLM
      description: Generate text using a language model.
      operationId: genLLM
      requestBody:
        content:
          application/x-www-form-urlencoded:
            schema:
              $ref: '#/components/schemas/Body_genLLM'
        required: true
      responses:
        '200':
          description: Successful Response
          content:
            application/json:
              schema:
                $ref: '#/components/schemas/LLMResponse'
        '400':
          description: Bad Request
          content:
            application/json:
              schema:
                $ref: '#/components/schemas/HTTPError'
        '401':
          description: Unauthorized
          content:
            application/json:
              schema:
                $ref: '#/components/schemas/HTTPError'
        '500':
          description: Internal Server Error
          content:
            application/json:
              schema:
                $ref: '#/components/schemas/HTTPError'
        '422':
          description: Validation Error
          content:
            application/json:
              schema:
                $ref: '#/components/schemas/HTTPValidationError'
      security:
      - HTTPBearer: []
      x-speakeasy-name-override: llm
components:
  schemas:
    APIError:
      properties:
        msg:
          type: string
          title: Msg
          description: The error message.
      type: object
      required:
      - msg
      title: APIError
      description: API error response model.
    Body_genAudioToText:
      properties:
        audio:
          type: string
          format: binary
          title: Audio
          description: Uploaded audio file to be transcribed.
        model_id:
          type: string
          title: Model Id
          description: Hugging Face model ID used for transcription.
          default: ''
      type: object
      required:
      - audio
      title: Body_genAudioToText
    Body_genImageToImage:
      properties:
        prompt:
          type: string
          title: Prompt
          description: Text prompt(s) to guide image generation.
        image:
          type: string
          format: binary
          title: Image
          description: Uploaded image to modify with the pipeline.
        model_id:
          type: string
          title: Model Id
          description: Hugging Face model ID used for image generation.
          default: ''
        loras:
          type: string
          title: Loras
          description: 'A LoRA (Low-Rank Adaptation) model and its corresponding weight
            for image generation. Example: { "latent-consistency/lcm-lora-sdxl": 1.0,
            "nerijs/pixel-art-xl": 1.2}.'
          default: ''
        strength:
          type: number
          title: Strength
          description: Degree of transformation applied to the reference image (0
            to 1).
          default: 0.8
        guidance_scale:
          type: number
          title: Guidance Scale
          description: Encourages model to generate images closely linked to the text
            prompt (higher values may reduce image quality).
          default: 7.5
        image_guidance_scale:
          type: number
          title: Image Guidance Scale
          description: Degree to which the generated image is pushed towards the initial
            image.
          default: 1.5
        negative_prompt:
          type: string
          title: Negative Prompt
          description: Text prompt(s) to guide what to exclude from image generation.
            Ignored if guidance_scale < 1.
          default: ''
        safety_check:
          type: boolean
          title: Safety Check
          description: Perform a safety check to estimate if generated images could
            be offensive or harmful.
          default: true
        seed:
          type: integer
          title: Seed
          description: Seed for random number generation.
        num_inference_steps:
          type: integer
          title: Num Inference Steps
          description: Number of denoising steps. More steps usually lead to higher
            quality images but slower inference. Modulated by strength.
          default: 100
        num_images_per_prompt:
          type: integer
          title: Num Images Per Prompt
          description: Number of images to generate per prompt.
          default: 1
      type: object
      required:
      - prompt
      - image
      title: Body_genImageToImage
    Body_genImageToVideo:
      properties:
        image:
          type: string
          format: binary
          title: Image
          description: Uploaded image to generate a video from.
        model_id:
          type: string
          title: Model Id
          description: Hugging Face model ID used for video generation.
          default: ''
        height:
          type: integer
          title: Height
          description: The height in pixels of the generated video.
          default: 576
        width:
          type: integer
          title: Width
          description: The width in pixels of the generated video.
          default: 1024
        fps:
          type: integer
          title: Fps
          description: The frames per second of the generated video.
          default: 6
        motion_bucket_id:
          type: integer
          title: Motion Bucket Id
          description: Used for conditioning the amount of motion for the generation.
            The higher the number the more motion will be in the video.
          default: 127
        noise_aug_strength:
          type: number
          title: Noise Aug Strength
          description: Amount of noise added to the conditioning image. Higher values
            reduce resemblance to the conditioning image and increase motion.
          default: 0.02
        safety_check:
          type: boolean
          title: Safety Check
          description: Perform a safety check to estimate if generated images could
            be offensive or harmful.
          default: true
        seed:
          type: integer
          title: Seed
          description: Seed for random number generation.
        num_inference_steps:
          type: integer
          title: Num Inference Steps
          description: Number of denoising steps. More steps usually lead to higher
            quality images but slower inference. Modulated by strength.
          default: 25
      type: object
      required:
      - image
      title: Body_genImageToVideo
    Body_genLLM:
      properties:
        prompt:
          type: string
          title: Prompt
        model_id:
          type: string
          title: Model Id
          default: ''
        system_msg:
          type: string
          title: System Msg
          default: ''
        temperature:
          type: number
          title: Temperature
          default: 0.7
        max_tokens:
          type: integer
          title: Max Tokens
          default: 256
        history:
          type: string
          title: History
          default: '[]'
        stream:
          type: boolean
          title: Stream
          default: false
      type: object
      required:
      - prompt
      title: Body_genLLM
    Body_genSegmentAnything2:
      properties:
        media_file:
          type: string
          format: binary
          title: Media File
          description: Media file to segment.
        model_id:
          type: string
          title: Model Id
          description: Hugging Face model ID used for image generation.
          default: ''
        point_coords:
          type: string
          title: Point Coords
          description: Nx2 array of point prompts to the model, where each point is
            in (X,Y) in pixels.
        point_labels:
          type: string
          title: Point Labels
          description: Labels for the point prompts, where 1 indicates a foreground
            point and 0 indicates a background point.
        box:
          type: string
          title: Box
          description: A length 4 array given as a box prompt to the model, in XYXY
            format.
        mask_input:
          type: string
          title: Mask Input
          description: A low-resolution mask input to the model, typically from a
            previous prediction iteration, with the form 1xHxW (H=W=256 for SAM).
        multimask_output:
          type: boolean
          title: Multimask Output
          description: If true, the model will return three masks for ambiguous input
            prompts, often producing better masks than a single prediction.
          default: true
        return_logits:
          type: boolean
          title: Return Logits
          description: If true, returns un-thresholded mask logits instead of a binary
            mask.
          default: true
        normalize_coords:
          type: boolean
          title: Normalize Coords
          description: If true, the point coordinates will be normalized to the range
            [0,1], with point_coords expected to be with respect to image dimensions.
          default: true
        frame_idx:
          type: integer
          title: Frame Idx
          description: Frame index reference for (required video file input only)
          default: -1
      type: object
      required:
<<<<<<< HEAD
      - media_file
      title: Body_segment_anything_2_segment_anything_2_post
    Body_upscale_upscale_post:
=======
      - image
      title: Body_genSegmentAnything2
    Body_genUpscale:
>>>>>>> 0d96ac0f
      properties:
        prompt:
          type: string
          title: Prompt
          description: Text prompt(s) to guide upscaled image generation.
        image:
          type: string
          format: binary
          title: Image
          description: Uploaded image to modify with the pipeline.
        model_id:
          type: string
          title: Model Id
          description: Hugging Face model ID used for upscaled image generation.
          default: ''
        safety_check:
          type: boolean
          title: Safety Check
          description: Perform a safety check to estimate if generated images could
            be offensive or harmful.
          default: true
        seed:
          type: integer
          title: Seed
          description: Seed for random number generation.
        num_inference_steps:
          type: integer
          title: Num Inference Steps
          description: Number of denoising steps. More steps usually lead to higher
            quality images but slower inference. Modulated by strength.
          default: 75
      type: object
      required:
      - prompt
      - image
      title: Body_genUpscale
    HTTPError:
      properties:
        detail:
          allOf:
          - $ref: '#/components/schemas/APIError'
          description: Detailed error information.
      type: object
      required:
      - detail
      title: HTTPError
      description: HTTP error response model.
    HTTPValidationError:
      properties:
        detail:
          items:
            $ref: '#/components/schemas/ValidationError'
          type: array
          title: Detail
      type: object
      title: HTTPValidationError
    HealthCheck:
      properties:
        status:
          type: string
          title: Status
          default: OK
      type: object
      title: HealthCheck
    ImageResponse:
      properties:
        images:
          items:
            $ref: '#/components/schemas/Media'
          type: array
          title: Images
          description: The generated images.
      type: object
      required:
      - images
      title: ImageResponse
      description: Response model for image generation.
    LLMResponse:
      properties:
        response:
          type: string
          title: Response
        tokens_used:
          type: integer
          title: Tokens Used
      type: object
      required:
      - response
      - tokens_used
      title: LLMResponse
    MasksResponse:
      properties:
        masks:
          type: string
          title: Masks
          description: The generated masks.
        scores:
          type: string
          title: Scores
          description: The model's confidence scores for each generated mask.
        logits:
          type: string
          title: Logits
          description: The raw, unnormalized predictions (logits) for the masks.
        video_segments:
          items:
            $ref: '#/components/schemas/VideoSegmentResponse'
          type: array
          title: Video Segments
          description: Response from video segmentation
      type: object
      required:
      - masks
      - scores
      - logits
      - video_segments
      title: MasksResponse
      description: Response model for object segmentation.
    Media:
      properties:
        url:
          type: string
          title: Url
          description: The URL where the media can be accessed.
        seed:
          type: integer
          title: Seed
          description: The seed used to generate the media.
        nsfw:
          type: boolean
          title: Nsfw
          description: Whether the media was flagged as NSFW.
      type: object
      required:
      - url
      - seed
      - nsfw
      title: Media
      description: A media object containing information about the generated media.
    TextResponse:
      properties:
        text:
          type: string
          title: Text
          description: The generated text.
        chunks:
          items:
            $ref: '#/components/schemas/chunk'
          type: array
          title: Chunks
          description: The generated text chunks.
      type: object
      required:
      - text
      - chunks
      title: TextResponse
      description: Response model for text generation.
    TextToImageParams:
      properties:
        model_id:
          type: string
          title: Model Id
          description: Hugging Face model ID used for image generation.
          default: ''
        loras:
          type: string
          title: Loras
          description: 'A LoRA (Low-Rank Adaptation) model and its corresponding weight
            for image generation. Example: { "latent-consistency/lcm-lora-sdxl": 1.0,
            "nerijs/pixel-art-xl": 1.2}.'
          default: ''
        prompt:
          type: string
          title: Prompt
          description: Text prompt(s) to guide image generation. Separate multiple
            prompts with '|' if supported by the model.
        height:
          type: integer
          title: Height
          description: The height in pixels of the generated image.
          default: 576
        width:
          type: integer
          title: Width
          description: The width in pixels of the generated image.
          default: 1024
        guidance_scale:
          type: number
          title: Guidance Scale
          description: Encourages model to generate images closely linked to the text
            prompt (higher values may reduce image quality).
          default: 7.5
        negative_prompt:
          type: string
          title: Negative Prompt
          description: Text prompt(s) to guide what to exclude from image generation.
            Ignored if guidance_scale < 1.
          default: ''
        safety_check:
          type: boolean
          title: Safety Check
          description: Perform a safety check to estimate if generated images could
            be offensive or harmful.
          default: true
        seed:
          type: integer
          title: Seed
          description: Seed for random number generation.
        num_inference_steps:
          type: integer
          title: Num Inference Steps
          description: Number of denoising steps. More steps usually lead to higher
            quality images but slower inference. Modulated by strength.
          default: 50
        num_images_per_prompt:
          type: integer
          title: Num Images Per Prompt
          description: Number of images to generate per prompt.
          default: 1
      type: object
      required:
      - prompt
      title: TextToImageParams
    ValidationError:
      properties:
        loc:
          items:
            anyOf:
            - type: string
            - type: integer
          type: array
          title: Location
        msg:
          type: string
          title: Message
        type:
          type: string
          title: Error Type
      type: object
      required:
      - loc
      - msg
      - type
      title: ValidationError
    VideoResponse:
      properties:
        frames:
          items:
            items:
              $ref: '#/components/schemas/Media'
            type: array
          type: array
          title: Frames
          description: The generated video frames.
      type: object
      required:
      - frames
      title: VideoResponse
      description: Response model for video generation.
    VideoSegmentResponse:
      properties:
        frame_idx:
          type: integer
          title: Frame Idx
          description: Index of the frame corresponding to this segmentation
        obj_ids:
          items:
            type: integer
          type: array
          title: Obj Ids
          description: list of ids of segmented objects in this frame
        mask_logits:
          items:
            items:
              type: number
            type: array
          type: array
          title: Mask Logits
          description: The generated masks.
      type: object
      required:
      - frame_idx
      - obj_ids
      - mask_logits
      title: VideoSegmentResponse
    chunk:
      properties:
        timestamp:
          items: {}
          type: array
          title: Timestamp
          description: The timestamp of the chunk.
        text:
          type: string
          title: Text
          description: The text of the chunk.
      type: object
      required:
      - timestamp
      - text
      title: chunk
      description: A chunk of text with a timestamp.
  securitySchemes:
    HTTPBearer:
      type: http
      scheme: bearer<|MERGE_RESOLUTION|>--- conflicted
+++ resolved
@@ -612,15 +612,9 @@
           default: -1
       type: object
       required:
-<<<<<<< HEAD
       - media_file
-      title: Body_segment_anything_2_segment_anything_2_post
-    Body_upscale_upscale_post:
-=======
-      - image
       title: Body_genSegmentAnything2
     Body_genUpscale:
->>>>>>> 0d96ac0f
       properties:
         prompt:
           type: string
